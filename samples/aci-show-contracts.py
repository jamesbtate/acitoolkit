--- conflicted
+++ resolved
@@ -47,11 +47,6 @@
     template = '{0:' + str(longest_names["Tenant"]) + '} ' \
                '{1:' + str(longest_names["Contract"]) + '}'
     print(template.format("Tenant", "Contract"))
-<<<<<<< HEAD
-    print(template.format("------", "--------"))
-    for rec in data:
-        print(template.format(*rec))
-=======
     print(template.format('-' * longest_names["Tenant"],
                           '-' * longest_names["Contract"]))
     for rec in sorted(data):
@@ -66,7 +61,6 @@
 def check_longest_name(item, title):
     if len(item) > longest_names[title]:
         longest_names[title] = len(item)
->>>>>>> 91067ce9
 
 if __name__ == '__main__':
     try:
