--- conflicted
+++ resolved
@@ -20,14 +20,6 @@
 """
 import acitoolkit.acitoolkit as aci
 
-<<<<<<< HEAD
-=======
-# Login to APIC
-session = ACI.Session(credentials.URL, credentials.LOGIN, credentials.PASSWORD)
-resp = session.login()
-if not resp.ok:
-    print('%% Could not login to APIC')
->>>>>>> 10c99deb
 
 def main():
     """
@@ -42,9 +34,8 @@
     session = aci.Session(args.url, args.login, args.password)
     resp = session.login()
     if not resp.ok:
-        print '%% Could not login to APIC'
+        print('%% Could not login to APIC')
 
-<<<<<<< HEAD
     # Download all of the tenants, app profiles, and EPGs
     # and store the names as tuples in a list
     data = []
@@ -58,21 +49,13 @@
 
     # Display the data downloaded
     template = "{0:19} {1:20} {2:15}"
-    print template.format("TENANT", "APP_PROFILE", "EPG")
-    print template.format("------", "-----------", "---")
+    print(template.format("TENANT", "APP_PROFILE", "EPG"))
+    print(template.format("------", "-----------", "---"))
     for rec in data:
-        print template.format(*rec)
+        print(template.format(*rec))
 
 if __name__ == '__main__':
     try:
         main()
     except KeyboardInterrupt:
-        pass
-=======
-# Display the data downloaded
-template = "{0:19} {1:20} {2:15}"
-print(template.format("TENANT", "APP_PROFILE", "EPG"))
-print(template.format("------", "-----------", "---"))
-for rec in data:
-    print(template.format(*rec))
->>>>>>> 10c99deb
+        pass