#!/usr/bin/env python
# Copyright (c) 2014 Cisco Systems
# All Rights Reserved.
#
#    Licensed under the Apache License, Version 2.0 (the "License"); you may
#    not use this file except in compliance with the License. You may obtain
#    a copy of the License at
#
#         http://www.apache.org/licenses/LICENSE-2.0
#
#    Unless required by applicable law or agreed to in writing, software
#    distributed under the License is distributed on an "AS IS" BASIS, WITHOUT
#    WARRANTIES OR CONDITIONS OF ANY KIND, either express or implied. See the
#    License for the specific language governing permissions and limitations
#    under the License.
#
"""
Simple application that logs on to the APIC and displays all
of the Interfaces.
"""
import sys
import acitoolkit.acitoolkit as ACI

# Take login credentials from the command line if provided
# Otherwise, take them from your environment variables file ~/.profile
description = 'Simple application that logs on to the APIC and displays stats for all of the Interfaces.'
<<<<<<< HEAD
parser = get_login_info(description)
parser.add_argument('-i', '--interface',
                    type=str, 
                    help='Specify a particular interface node/pod/module/port e.g. 1/201/1/21')
parser.add_argument('-e', '--epoch', type=int,
                    default = 0,
                    help='Show a particular epoch (default=0)')
parser.add_argument('-g', '--granularity', type=str,
                    default = '5min',
                    help='Show a particular granularity (default="5min")')
parser.add_argument('-f', '--full', action="store_true",
                    help='Show full statistics - only available if interface is specified')
parser.add_argument('-n', '--nonzero',action='store_true',
                    help='Show only interfaces where the counters are not zero. - only available if interface is NOT specified')
args = parser.parse_args()
=======
creds = ACI.Credentials('apic', description)
creds.add_argument('-i', '--interface',
                   type=str, 
                   help='Specify a particular interface node/pod/module/port e.g. 1/201/1/21')
creds.add_argument('-e', '--epoch', type=int,
                   default = 0,
                   help='Show a particular epoch (default=0)')
creds.add_argument('-g', '--granularity', type=str,
                   default = '5min',
                   help='Show a particular granularity (default="5min")')
creds.add_argument('-f', '--full', action="store_true",
                   help='Show full statistics - only available if interface is specified')
args = creds.get()
>>>>>>> 8e0f97b2

# Login to APIC
session = ACI.Session(args.url, args.login, args.password)
resp = session.login()
if not resp.ok:
    print '%% Could not login to APIC'
    sys.exit(0)

def show_stats_short() :
    
    # setup template and display header information
    template = "{0:17} {1:12} {2:12} {3:16} {4:16} {5:16} {6:16}"
    print 'Granularity:',args.granularity, 'Epoch:',args.epoch
    print template.format("   INTERFACE  ", "TOT RX PACKETS", "TOT TX PACKETS", "RX PKTs/Sec", "TX PKTs/Sec", "RX BYTES/Sec", "TX BYTES/Sec")
    print template.format("--------------", "------------ ", "------------ ", "---------------",
                          "---------------", "---------------", "---------------")
    template = "{0:17} {1:12,} {2:12,} {3:16,.2f} {4:16,.2f} {5:16,.2f} {6:16,.2f}"
    
    for interface in sorted(interfaces):
        interface.stats.get()
        
        rec = []
        allzero = True
        for (counterFamily, counterName) in [('ingrTotal','pktsAvg'),('egrTotal','pktsAvg'),
                                ('ingrTotal','pktsRateAvg'),('egrTotal','pktsRateAvg'),
                                ('ingrTotal','bytesRateAvg'),('egrTotal','bytesRateAvg')] :
            
            rec.append(interface.stats.retrieve(counterFamily,args.granularity,args.epoch,counterName))
            if interface.stats.retrieve(counterFamily,args.granularity,args.epoch,counterName) != 0 :
                allzero = False
                
        if (args.nonzero and not allzero) or not args.nonzero :
            print template.format(interface.name, *rec)
        
def show_stats_long() :
    print 'Interface {0}/{1}/{2}/{3}  Granularity:{4} Epoch:{5}'.format(pod,node,module,port,args.granularity, args.epoch)
    stats = interfaces[0].stats.get()
    for statsFamily in sorted(stats) :
        print statsFamily
        if args.granularity in stats[statsFamily] :
            if args.epoch in stats[statsFamily][args.granularity] :
                for counter in sorted(stats[statsFamily][args.granularity][args.epoch]) :
                    print '    {0:>16}: {1}'.format(counter, stats[statsFamily][args.granularity][args.epoch][counter])
        

# Download all of the interfaces and get their stats
# and display the stats

if args.interface :
    (pod, node, module, port) = args.interface.split('/')
    interfaces = ACI.Interface.get(session, pod, node, module, port)
else :
    interfaces = ACI.Interface.get(session)

if not args.full or not args.interface :
    show_stats_short()
else :
    show_stats_long()
    


    
<|MERGE_RESOLUTION|>--- conflicted
+++ resolved
@@ -24,23 +24,6 @@
 # Take login credentials from the command line if provided
 # Otherwise, take them from your environment variables file ~/.profile
 description = 'Simple application that logs on to the APIC and displays stats for all of the Interfaces.'
-<<<<<<< HEAD
-parser = get_login_info(description)
-parser.add_argument('-i', '--interface',
-                    type=str, 
-                    help='Specify a particular interface node/pod/module/port e.g. 1/201/1/21')
-parser.add_argument('-e', '--epoch', type=int,
-                    default = 0,
-                    help='Show a particular epoch (default=0)')
-parser.add_argument('-g', '--granularity', type=str,
-                    default = '5min',
-                    help='Show a particular granularity (default="5min")')
-parser.add_argument('-f', '--full', action="store_true",
-                    help='Show full statistics - only available if interface is specified')
-parser.add_argument('-n', '--nonzero',action='store_true',
-                    help='Show only interfaces where the counters are not zero. - only available if interface is NOT specified')
-args = parser.parse_args()
-=======
 creds = ACI.Credentials('apic', description)
 creds.add_argument('-i', '--interface',
                    type=str, 
@@ -53,8 +36,9 @@
                    help='Show a particular granularity (default="5min")')
 creds.add_argument('-f', '--full', action="store_true",
                    help='Show full statistics - only available if interface is specified')
+creds.add_argument('-n', '--nonzero',action='store_true',
+                    help='Show only interfaces where the counters are not zero. - only available if interface is NOT specified')
 args = creds.get()
->>>>>>> 8e0f97b2
 
 # Login to APIC
 session = ACI.Session(args.url, args.login, args.password)
