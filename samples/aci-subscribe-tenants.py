--- conflicted
+++ resolved
@@ -25,7 +25,6 @@
 import acitoolkit.acitoolkit as aci
 
 
-<<<<<<< HEAD
 def main():
     """
     Main subscribe tenants routine
@@ -41,44 +40,26 @@
                    'is deleted.')
     creds = aci.Credentials('apic', description)
     args = creds.get()
-=======
-# Login to APIC
-session = ACI.Session(args.url, args.login, args.password)
-resp = session.login()
-if not resp.ok:
-    print('%% Could not login to APIC')
-    sys.exit(0)
->>>>>>> 10c99deb
 
     # Login to APIC
     session = aci.Session(args.url, args.login, args.password)
     resp = session.login()
     if not resp.ok:
-        print '%% Could not login to APIC'
+        print('%% Could not login to APIC')
         sys.exit(0)
 
-<<<<<<< HEAD
     aci.Tenant.subscribe(session)
 
     while True:
         if aci.Tenant.has_events(session):
             tenant = aci.Tenant.get_event(session)
             if tenant.is_deleted():
-                print 'Tenant', tenant.name, 'has been deleted.'
+                print('Tenant', tenant.name, 'has been deleted.')
             else:
-                print 'Tenant', tenant.name, 'has been created or modified.'
+                print('Tenant', tenant.name, 'has been created or modified.')
 
 if __name__ == '__main__':
     try:
         main()
     except KeyboardInterrupt:
-        pass
-=======
-while True:
-    if ACI.Tenant.has_events(session):
-        tenant = ACI.Tenant.get_event(session)
-        if tenant.is_deleted():
-            print('Tenant ' + str(tenant.name) + ' has been deleted.')
-        else:
-            print('Tenant ' + str(tenant.name) + ' has been created or modified.')
->>>>>>> 10c99deb
+        pass