--- conflicted
+++ resolved
@@ -5402,15 +5402,10 @@
                                 endpoint.if_dn.append(interface_dn)
                     # endpoint_query_url = '/api/mo/' + endpoint.if_name + '.json'
                     # ret = session.get(endpoint_query_url)
-<<<<<<< HEAD
+
                 if 'fvIp' in child:
                     if str(child['fvIp']['attributes']['addr']) != endpoint.ip:
                         endpoint.secondary_ip.append(child['fvIp']['attributes']['addr'])
-=======
-                # Todo: Sven Waschkut | added 20181109
-                if 'fvIp' in child:
-                    endpoint.secondary_ip.append(child['fvIp']['attributes']['addr'])
->>>>>>> 29cb8369
             endpoints.append(endpoint)
         return endpoints
 
